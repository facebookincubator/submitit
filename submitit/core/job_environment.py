--- conflicted
+++ resolved
@@ -150,14 +150,7 @@
         @plugin-dev: Should be adapted to the signals used in this cluster.
         """
         handler = SignalHandler(self, paths, submission)
-<<<<<<< HEAD
-        try:
-            signal.signal(signal.SIGUSR1, handler.checkpoint_and_try_requeue)
-        except AttributeError:  # no SIGUSR1 on Windows
-            pass
-=======
         signal.signal(self._usr_sig(), handler.checkpoint_and_try_requeue)
->>>>>>> f4ead42b
         # A priori we don't need other signals anymore,
         # but still log them to make it easier to debug.
         signal.signal(signal.SIGTERM, handler.bypass)
