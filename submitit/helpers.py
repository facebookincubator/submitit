--- conflicted
+++ resolved
@@ -292,8 +292,7 @@
     print(f"Whole process is finished, took {int((time.time() - monitoring_start_time) / 60)} minutes")
 
 
-<<<<<<< HEAD
-@contextlib.contextmanager
+
 def clean_env() -> tp.Iterator[None]:
     """Removes slurm and submitit related environment variables so as to avoid interferences
     when submiting a new job from a job.
@@ -313,7 +312,8 @@
         yield
     finally:
         os.environ.update(slurm_env)
-=======
+
+
 class TorchDistributedEnvironment:
     def __init__(self):
         """Construct a class holding the parameters required to properly setup
@@ -381,5 +381,4 @@
         if set_cuda_visible_devices:
             env_vars["CUDA_VISIBLE_DEVICES"] = str(self.local_rank)
         os.environ.update(env_vars)
-        return self
->>>>>>> 21fa520a
+        return self